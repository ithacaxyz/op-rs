--- conflicted
+++ resolved
@@ -11,16 +11,12 @@
 use std::net::{IpAddr, Ipv4Addr, SocketAddr};
 use tracing::Level;
 
-<<<<<<< HEAD
 /// The default L2 chain ID to use. This corresponds to OP Mainnet.
 pub const DEFAULT_L2_CHAIN_ID: u64 = 10;
 
 /// The Hera CLI Arguments.
 #[derive(Debug, Clone, Parser)]
 pub struct HeraArgs {
-    /// Verbosity level (0-4)
-    #[arg(long, short, help = "Verbosity level (0-4)", action = ArgAction::Count)]
-    pub v: u8,
     /// Chain ID of the L2 network
     #[clap(long = "hera.l2-chain-id", default_value_t = DEFAULT_L2_CHAIN_ID)]
     pub l2_chain_id: u64,
@@ -29,16 +25,9 @@
 #[tokio::main]
 async fn main() -> Result<()> {
     let args = HeraArgs::parse();
-    let subscriber = tracing_subscriber::fmt()
-        .with_max_level(match args.v {
-            0 => Level::ERROR,
-            1 => Level::WARN,
-            2 => Level::INFO,
-            3 => Level::DEBUG,
-            _ => Level::TRACE,
-        })
-        .finish();
-    tracing::subscriber::set_global_default(subscriber).map_err(|e| eyre::eyre!(e))?;
+    rollup::init_telemetry_stack(8090)?;
+
+    tracing::info!("Hera OP Stack Rollup node");
 
     let signer = address!("bbbbbbbbbbbbbbbbbbbbbbbbbbbbbbbbbbbbbbbb");
     let socket = SocketAddr::new(IpAddr::V4(Ipv4Addr::new(127, 0, 0, 1)), 9099);
@@ -65,12 +54,4 @@
             }
         }
     }
-=======
-fn main() -> Result<()> {
-    rollup::init_telemetry_stack(8090)?;
-
-    tracing::info!("Hera OP Stack Rollup node");
-
-    Ok(())
->>>>>>> 796fad1f
 }