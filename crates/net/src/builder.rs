//! Network Builder Module.

use alloy::primitives::Address;
use eyre::Result;
use std::{net::SocketAddr, time::Duration};
use tokio::sync::watch::channel;

use libp2p::{
    gossipsub::Config as GossipConfig, noise::Config as NoiseConfig, tcp::Config as TcpConfig,
    yamux::Config as YamuxConfig, Multiaddr, SwarmBuilder,
};
use libp2p_identity::Keypair;

use crate::{
    discovery::builder::DiscoveryBuilder,
    driver::NetworkDriver,
    gossip::{behaviour::Behaviour, config, driver::GossipDriver, handler::BlockHandler},
    types::address::NetworkAddress,
};

/// Constructs a [NetworkDriver] for Optimism's consensus-layer.
#[derive(Default)]
pub struct NetworkDriverBuilder {
    /// The chain ID of the network.
    pub chain_id: Option<u64>,
    /// The unsafe block signer.
    pub unsafe_block_signer: Option<Address>,
    /// The socket address that the service is listening on.
    pub socket: Option<SocketAddr>,
    /// The [GossipConfig] constructs the config for `gossipsub`.
    pub gossip_config: Option<GossipConfig>,
    /// The [Keypair] for the node.
    pub keypair: Option<Keypair>,
    /// The [TcpConfig] for the swarm.
    pub tcp_config: Option<TcpConfig>,
    /// The [NoiseConfig] for the swarm.
    pub noise_config: Option<NoiseConfig>,
    /// The [YamuxConfig] for the swarm.
<<<<<<< HEAD
    yamux_config: Option<YamuxConfig>,
    /// The idle connection timeout.
    timeout: Option<Duration>,
=======
    pub yamux_config: Option<YamuxConfig>,
>>>>>>> 13278aab
}

impl NetworkDriverBuilder {
    /// Creates a new [NetworkDriverBuilder].
    pub fn new() -> Self {
        Self::default()
    }

    /// Specifies the chain ID of the network.
    pub fn with_chain_id(&mut self, chain_id: u64) -> &mut Self {
        self.chain_id = Some(chain_id);
        self
    }

    /// Specifies the unsafe block signer.
    pub fn with_unsafe_block_signer(&mut self, unsafe_block_signer: Address) -> &mut Self {
        self.unsafe_block_signer = Some(unsafe_block_signer);
        self
    }

    /// Specifies the socket address that the service is listening on.
    pub fn with_socket(&mut self, socket: SocketAddr) -> &mut Self {
        self.socket = Some(socket);
        self
    }

    /// Specifies the keypair for the node.
    pub fn with_keypair(&mut self, keypair: Keypair) -> &mut Self {
        self.keypair = Some(keypair);
        self
    }

    /// Specifies the [TcpConfig] for the swarm.
    pub fn with_tcp_config(&mut self, tcp_config: TcpConfig) -> &mut Self {
        self.tcp_config = Some(tcp_config);
        self
    }

    /// Specifies the [NoiseConfig] for the swarm.
    pub fn with_noise_config(&mut self, noise_config: NoiseConfig) -> &mut Self {
        self.noise_config = Some(noise_config);
        self
    }

    /// Specifies the [YamuxConfig] for the swarm.
    pub fn with_yamux_config(&mut self, yamux_config: YamuxConfig) -> &mut Self {
        self.yamux_config = Some(yamux_config);
        self
    }

<<<<<<< HEAD
    /// Set the swarm's idle connection timeout.
    pub fn with_idle_connection_timeout(&mut self, timeout: Duration) -> &mut Self {
        self.timeout = Some(timeout);
        self
    }

    // TODO: extend builder with [ConfigBuilder] methods.

    /// Specifies the [ConfigBuilder] for the `gossipsub` configuration.
    pub fn with_gossip_config(&mut self, inner: ConfigBuilder) -> &mut Self {
        self.inner = Some(inner);
=======
    /// Specifies the [GossipConfig] for the `gossipsub` configuration.
    ///
    /// If not set, the [NetworkDriverBuilder] will use the default gossipsub
    /// configuration defined in [config::default_config]. These defaults can
    /// be extended by using the [config::default_config_builder] method to
    /// build a custom [GossipConfig].
    ///
    /// ## Example
    ///
    /// ```rust,ignore
    /// use op_net::gossip::config;
    /// use op_net::NetworkDriverBuilder;
    /// use std::net::{IpAddr, Ipv4Addr, SocketAddr};
    ///
    /// let chain_id = 10;
    /// let signer = Address::random();
    /// let socket = SocketAddr::new(IpAddr::V4(Ipv4Addr::new(127, 0, 0, 1)), 9099);
    ///
    /// // Let's say we want to enable flood publishing and use all other default settings.
    /// let cfg = config::default_config_builder().flood_publish(true).build().unwrap();
    /// let mut builder = NetworkDriverBuilder::new()
    ///    .with_unsafe_block_signer(signer)
    ///    .with_chain_id(chain_id)
    ///    .with_socket(socket)
    ///    .with_gossip_config(cfg);
    ///    .build()
    ///    .unwrap();
    /// ```
    pub fn with_gossip_config(&mut self, cfg: GossipConfig) -> &mut Self {
        self.gossip_config = Some(cfg);
>>>>>>> 13278aab
        self
    }

    /// Builds the [NetworkDriver].
    ///
    /// ## Errors
    ///
    /// Returns an error if any of the following required fields are not set:
    /// - [NetworkDriverBuilder::unsafe_block_signer]
    /// - [NetworkDriverBuilder::chain_id]
    /// - [NetworkDriverBuilder::socket]
    ///
    /// Set these fields using the respective methods on the [NetworkDriverBuilder]
    /// before calling this method.
    ///
    /// ## Example
    ///
    /// ```rust,ignore
    /// use std::net::{IpAddr, Ipv4Addr, SocketAddr};
    /// use op_net::NetworkDriverBuilder;
    ///
    /// let chain_id = 10;
    /// let signer = Address::random();
    /// let socket = SocketAddr::new(IpAddr::V4(Ipv4Addr::new(127, 0, 0, 1)), 9099);
    /// let driver = NetworkDriverBuilder::new()
    ///    .with_unsafe_block_signer(signer)
    ///    .with_chain_id(chain_id)
    ///    .with_socket(socket)
    ///    .build()
    ///    .unwrap();
    /// ```
    pub fn build(&mut self) -> Result<NetworkDriver> {
        // Build the config for gossipsub.
        let config = match self.gossip_config.take() {
            Some(cfg) => cfg,
            None => config::default_config()?,
        };
        let unsafe_block_signer =
            self.unsafe_block_signer.ok_or_else(|| eyre::eyre!("unsafe block signer not set"))?;
        let chain_id = self.chain_id.ok_or_else(|| eyre::eyre!("chain ID not set"))?;

        // Create the block handler.
        let (unsafe_block_signer_sender, unsafe_block_signer_recv) = channel(unsafe_block_signer);
        let (handler, unsafe_block_recv) = BlockHandler::new(chain_id, unsafe_block_signer_recv);

        // Construct the gossipsub behaviour.
        let behaviour = Behaviour::new(config, &[Box::new(handler.clone())])?;

        // Build the swarm.
<<<<<<< HEAD
        let timeout = self.timeout.take().unwrap_or(Duration::from_secs(60));
=======
        let noise_config = self.noise_config.take();
>>>>>>> 13278aab
        let keypair = self.keypair.take().unwrap_or(Keypair::generate_secp256k1());
        let swarm = SwarmBuilder::with_existing_identity(keypair)
            .with_tokio()
            .with_tcp(
                self.tcp_config.take().unwrap_or_default(),
                |i: &Keypair| match noise_config {
                    Some(cfg) => Ok(cfg),
                    None => NoiseConfig::new(i),
                },
                || self.yamux_config.take().unwrap_or_default(),
            )?
            .with_behaviour(|_| behaviour)?
            .with_swarm_config(|c| c.with_idle_connection_timeout(timeout))
            .build();
        let addr = self.socket.take().ok_or_else(|| eyre::eyre!("socket address not set"))?;
        let addr = NetworkAddress::try_from(addr)?;
        let swarm_addr = Multiaddr::from(addr);
        let gossip = GossipDriver::new(swarm, swarm_addr, handler);

        // Build the discovery service
        let discovery =
            DiscoveryBuilder::new().with_address(addr).with_chain_id(chain_id).build()?;

        Ok(NetworkDriver { unsafe_block_recv, unsafe_block_signer_sender, gossip, discovery })
    }
}

#[cfg(test)]
mod tests {
    use super::*;
    use libp2p::gossipsub::IdentTopic;
    use std::net::{IpAddr, Ipv4Addr, SocketAddr};

    #[test]
    fn test_build_missing_unsafe_block_signer() {
        let mut builder = NetworkDriverBuilder::new();
        let Err(err) = builder.build() else {
            panic!("expected error when building NetworkDriver without unsafe block signer");
        };
        assert_eq!(err.to_string(), "unsafe block signer not set");
    }

    #[test]
    fn test_build_missing_chain_id() {
        let mut builder = NetworkDriverBuilder::new();
        let Err(err) = builder.with_unsafe_block_signer(Address::random()).build() else {
            panic!("expected error when building NetworkDriver without chain id");
        };
        assert_eq!(err.to_string(), "chain ID not set");
    }

    #[test]
    fn test_build_missing_socket() {
        let mut builder = NetworkDriverBuilder::new();
        let Err(err) = builder.with_unsafe_block_signer(Address::random()).with_chain_id(1).build()
        else {
            panic!("expected error when building NetworkDriver without socket");
        };
        assert_eq!(err.to_string(), "socket address not set");
    }

    #[test]
    fn test_build_custom_gossip_config() {
        let id = 10;
        let signer = Address::random();
        let socket = SocketAddr::new(IpAddr::V4(Ipv4Addr::new(127, 0, 0, 1)), 9099);
        let cfg = config::default_config_builder().flood_publish(true).build().unwrap();
        let driver = NetworkDriverBuilder::new()
            .with_unsafe_block_signer(signer)
            .with_chain_id(id)
            .with_socket(socket)
            .with_gossip_config(cfg)
            .build()
            .unwrap();
        let signer_net_addr = NetworkAddress::try_from(socket).expect("network address");
        let signer_multiaddr = Multiaddr::from(signer_net_addr);

        // Driver Assertions
        assert_eq!(driver.gossip.addr, signer_multiaddr);
        assert_eq!(driver.discovery.chain_id, id);

        // Block Handler Assertions
        assert_eq!(driver.gossip.handler.chain_id, id);
        let v1 = IdentTopic::new(format!("/optimism/{}/0/blocks", id));
        assert_eq!(driver.gossip.handler.blocks_v1_topic.hash(), v1.hash());
        let v2 = IdentTopic::new(format!("/optimism/{}/1/blocks", id));
        assert_eq!(driver.gossip.handler.blocks_v2_topic.hash(), v2.hash());
        let v3 = IdentTopic::new(format!("/optimism/{}/2/blocks", id));
        assert_eq!(driver.gossip.handler.blocks_v3_topic.hash(), v3.hash());
    }

    #[test]
    fn test_build_default_network_driver() {
        let id = 10;
        let signer = Address::random();
        let socket = SocketAddr::new(IpAddr::V4(Ipv4Addr::new(127, 0, 0, 1)), 9099);
        let driver = NetworkDriverBuilder::new()
            .with_unsafe_block_signer(signer)
            .with_chain_id(id)
            .with_socket(socket)
            .build()
            .unwrap();
        let signer_net_addr = NetworkAddress::try_from(socket).expect("network address");
        let signer_multiaddr = Multiaddr::from(signer_net_addr);

        // Driver Assertions
        assert_eq!(driver.gossip.addr, signer_multiaddr);
        assert_eq!(driver.discovery.chain_id, id);

        // Block Handler Assertions
        assert_eq!(driver.gossip.handler.chain_id, id);
        let v1 = IdentTopic::new(format!("/optimism/{}/0/blocks", id));
        assert_eq!(driver.gossip.handler.blocks_v1_topic.hash(), v1.hash());
        let v2 = IdentTopic::new(format!("/optimism/{}/1/blocks", id));
        assert_eq!(driver.gossip.handler.blocks_v2_topic.hash(), v2.hash());
        let v3 = IdentTopic::new(format!("/optimism/{}/2/blocks", id));
        assert_eq!(driver.gossip.handler.blocks_v3_topic.hash(), v3.hash());
    }
}<|MERGE_RESOLUTION|>--- conflicted
+++ resolved
@@ -36,13 +36,9 @@
     /// The [NoiseConfig] for the swarm.
     pub noise_config: Option<NoiseConfig>,
     /// The [YamuxConfig] for the swarm.
-<<<<<<< HEAD
-    yamux_config: Option<YamuxConfig>,
+    pub yamux_config: Option<YamuxConfig>,
     /// The idle connection timeout.
-    timeout: Option<Duration>,
-=======
-    pub yamux_config: Option<YamuxConfig>,
->>>>>>> 13278aab
+    pub timeout: Option<Duration>,
 }
 
 impl NetworkDriverBuilder {
@@ -93,19 +89,12 @@
         self
     }
 
-<<<<<<< HEAD
     /// Set the swarm's idle connection timeout.
     pub fn with_idle_connection_timeout(&mut self, timeout: Duration) -> &mut Self {
         self.timeout = Some(timeout);
         self
     }
 
-    // TODO: extend builder with [ConfigBuilder] methods.
-
-    /// Specifies the [ConfigBuilder] for the `gossipsub` configuration.
-    pub fn with_gossip_config(&mut self, inner: ConfigBuilder) -> &mut Self {
-        self.inner = Some(inner);
-=======
     /// Specifies the [GossipConfig] for the `gossipsub` configuration.
     ///
     /// If not set, the [NetworkDriverBuilder] will use the default gossipsub
@@ -136,7 +125,6 @@
     /// ```
     pub fn with_gossip_config(&mut self, cfg: GossipConfig) -> &mut Self {
         self.gossip_config = Some(cfg);
->>>>>>> 13278aab
         self
     }
 
@@ -186,11 +174,8 @@
         let behaviour = Behaviour::new(config, &[Box::new(handler.clone())])?;
 
         // Build the swarm.
-<<<<<<< HEAD
         let timeout = self.timeout.take().unwrap_or(Duration::from_secs(60));
-=======
         let noise_config = self.noise_config.take();
->>>>>>> 13278aab
         let keypair = self.keypair.take().unwrap_or(Keypair::generate_secp256k1());
         let swarm = SwarmBuilder::with_existing_identity(keypair)
             .with_tokio()
