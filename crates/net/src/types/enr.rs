//! Contains the Optimism consensus-layer ENR Type.

use alloy_rlp::{Decodable, Encodable};
use discv5::enr::{CombinedKey, Enr};
use unsigned_varint::{decode, encode};

/// The ENR key literal string for the consensus layer.
pub const OP_CL_KEY: &str = "opstack";

/// The unique L2 network identifier
#[derive(Debug, Clone, Copy, Default, PartialEq, Eq)]
#[cfg_attr(any(test, feature = "arbitrary"), derive(arbitrary::Arbitrary))]
pub struct OpStackEnr {
    /// Chain ID
    pub chain_id: u64,
    /// The version. Always set to 0.
    pub version: u64,
}

impl OpStackEnr {
    /// Instantiates a new Op Stack Enr.
    pub fn new(chain_id: u64, version: u64) -> Self {
        Self { chain_id, version }
    }

    /// Returns `true` if a node [Enr] contains an `opstack` key and is on the same network.
    pub fn is_valid_node(node: &Enr<CombinedKey>, chain_id: u64) -> bool {
        node.get_raw_rlp(OP_CL_KEY)
            .map(|mut opstack| {
                OpStackEnr::decode(&mut opstack)
                    .map(|opstack| opstack.chain_id == chain_id && opstack.version == 0)
                    .unwrap_or_default()
            })
            .unwrap_or_default()
    }
}

impl Encodable for OpStackEnr {
    fn encode(&self, out: &mut dyn alloy_rlp::BufMut) {
        let mut chain_id_buf = encode::u128_buffer();
        let chain_id_slice = encode::u128(self.chain_id as u128, &mut chain_id_buf);

        let mut version_buf = encode::u128_buffer();
        let version_slice = encode::u128(self.version as u128, &mut version_buf);

        let opstack = [chain_id_slice, version_slice].concat();
        alloy::primitives::Bytes::from(opstack).encode(out);
    }
}

impl Decodable for OpStackEnr {
    fn decode(buf: &mut &[u8]) -> alloy_rlp::Result<Self> {
        let bytes = alloy::primitives::Bytes::decode(buf)?;
        let (chain_id, rest) = decode::u64(&bytes)
            .map_err(|_| alloy_rlp::Error::Custom("could not decode chain id"))?;
        let (version, _) =
            decode::u64(rest).map_err(|_| alloy_rlp::Error::Custom("could not decode chain id"))?;
        Ok(Self { chain_id, version })
    }
}

#[cfg(test)]
mod tests {
    use super::*;
    use alloy::primitives::{bytes, Bytes};

    #[test]
<<<<<<< HEAD
    fn rountrip_op_stack_enr() {
=======
    fn roundtrip_op_stack_enr() {
>>>>>>> ab14a33c
        arbtest::arbtest(|u| {
            let op_stack_enr = OpStackEnr::new(u.arbitrary()?, 0);
            let bytes = alloy_rlp::encode(op_stack_enr).to_vec();
            let decoded = OpStackEnr::decode(&mut &bytes[..]).unwrap();
            assert_eq!(decoded, op_stack_enr);
            Ok(())
        });
    }

    #[test]
    fn test_op_mainnet_enr() {
        let op_enr = OpStackEnr::new(10, 0);
        let bytes = alloy_rlp::encode(op_enr).to_vec();
        assert_eq!(Bytes::from(bytes.clone()), bytes!("820A00"));
        let decoded = OpStackEnr::decode(&mut &bytes[..]).unwrap();
        assert_eq!(decoded, op_enr);
    }

    #[test]
    fn test_base_mainnet_enr() {
        let base_enr = OpStackEnr::new(8453, 0);
        let bytes = alloy_rlp::encode(base_enr).to_vec();
        assert_eq!(Bytes::from(bytes.clone()), bytes!("83854200"));
        let decoded = OpStackEnr::decode(&mut &bytes[..]).unwrap();
        assert_eq!(decoded, base_enr);
    }
}<|MERGE_RESOLUTION|>--- conflicted
+++ resolved
@@ -65,11 +65,7 @@
     use alloy::primitives::{bytes, Bytes};
 
     #[test]
-<<<<<<< HEAD
-    fn rountrip_op_stack_enr() {
-=======
     fn roundtrip_op_stack_enr() {
->>>>>>> ab14a33c
         arbtest::arbtest(|u| {
             let op_stack_enr = OpStackEnr::new(u.arbitrary()?, 0);
             let bytes = alloy_rlp::encode(op_stack_enr).to_vec();
