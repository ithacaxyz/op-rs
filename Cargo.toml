--- conflicted
+++ resolved
@@ -49,25 +49,8 @@
 superchain = { git = "https://github.com/anton-rs/superchain", branch = "main", default-features = false }
 
 # Alloy
-<<<<<<< HEAD
-alloy = { version = "0.4.2", features = [
-    "contract",
-    "providers",
-    "provider-http",
-    "provider-ws",
-    "provider-ipc",
-    "signers",
-    "consensus",
-    "rpc-types",
-    "rpc-types-engine",
-    "network",
-    "ssz"
-] }
 alloy-transport-http = { version = "0.4.2", default-features = false, features = ["jwt-auth"] }
-alloy-rlp = "0.3"
-=======
 alloy-rlp = { version = "0.3.8", default-features = false }
->>>>>>> e6538c7a
 alloy-eips = { version = "0.4", default-features = false }
 alloy-signer = { version = "0.4.2", default-features = false }
 alloy-network = { version = "0.4.2", default-features = false }
@@ -85,11 +68,8 @@
 op-alloy-consensus = { version = "0.4.0", default-features = false }
 op-alloy-rpc-types = { version = "0.4.0", default-features = false }
 op-alloy-rpc-jsonrpsee = { version = "0.4.0", default-features = false }
-<<<<<<< HEAD
 op-alloy-provider = { version = "0.4.0", default-features = false }
-=======
 op-alloy-rpc-types-engine = { version = "0.4.0", default-features = false }
->>>>>>> e6538c7a
 
 # Reth
 reth = { git = "https://github.com/paradigmxyz/reth", rev = "a846cbd" }
